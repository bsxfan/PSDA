"""
PSDA: Probabilistic Spherical Discriminant Analysis

"""
import numpy as np
from numpy import ndarray

from vmf import VMF, compose, decompose



class PSDA:
    """
    Probabilistic Spherical Discriminant Analysis Model

    """

    def __init__(self, within_concentration:float, between_distr:VMF):
        """
        model = PSDA(w, VMF(mu, b))

                w,b > 0
                mu (dim, ) is a lengh-normalized speaker mean


                or

        model = PSDA(w, VMF(mean))

                w,b > 0,
                mean (dim,) is speaker mean inside (not on) unit hypersphere

                or

        model = PSDA.em(means,counts) # see the documention for em()



        """
        self.w = w = within_concentration
        self.between = between = between_distr
        self.b = b = between.k
        self.dim = between.dim
        self.mu = between.mu
        self.bmu = between.kmu
        self.logC = logC = between.logC
        self.logCb = logC(b)
        self.logCw = logC(w)

<<<<<<< HEAD
=======
    def save(self,fname):
        import h5py
        with h5py.File(fname,'w') as h5:
            h5["w"] = self.w
            self.between.save_to_h5(h5,"between")

    @classmethod
    def load(cls,fname):
        import h5py
        with h5py.File(fname,'r') as h5:
            w = np.asarray(h5["w"])
            between = VMF.load_from_h5(h5,"between")
        return cls(w,between)
>>>>>>> 943faee4

    def zposterior(self, data_sum:ndarray):
        """
        Computes the hidden variable posterior, given the sufficient statistics
        (sum of the observations).

        If mutiple sums (each sum is a vector) are supplied, multiple posteriors
        are computed.

        The posterior(s) one or more are returned in a single VMF object.
        """

        w, bmu = self.w, self.bmu
        return VMF(w*data_sum + bmu)

    def marg_llh(self, data_sum, count):
        """
        Computes the marginal log-likelihood log P(X | same speaker), where
        z is integrated out. We use: log P(X | z) P(z) / P(z | X)

        Returns a vector of independent calculations if data_sum is a matrix
        and count is a vector.
        """
        post = self.zposterior(data_sum)
        return self.logCw*count + self.logCb - post.logCk




    def sample_speakers(self, n):
        return self.between.sample(n)


    def sample(self, speakers, labels):
        within = VMF(speakers, self.w, self.logC)
        return within.sample(labels)




    def prep(self, X: ndarray):
        """
        Does some precomputation for fast computation of a matrix of LLR
        scores.

            X: vector or matrix of observations (in rows)
               Each row can represent a single observation, or multiple
               observations. For single observation, the row must be on the
               unit hypersphere. For multiple observations, the row must be the
               sum of observations, which can be anywhere in R^d.

               To be clear, when doing multi-enroll trials, the enrollment
               embeddings must be summed, not averaged. Do not length-norm
               again after summing.


            returns: a Side that contains precomputed stuff for fast scoring.
                     The Side provides a method for scoring against another
                     Side.
        """
        return Side(self,X.astype(np.float64))



    def llr_matrix(self, enroll:ndarray, test:ndarray) -> ndarray:
        """
        Convenience method. See PSDA.prep() for details.
        """
        return self.prep(enroll).llr_matrix(self.prep(test))

    def llr_vector(self, enroll:ndarray, test:ndarray) -> ndarray:
        """
        Convenience method. See PSDA.prep() for details.
        """
        return self.prep(enroll).llr_vector(self.prep(test))

    @classmethod
    def em(cls, means: ndarray, counts:ndarray, niters = 10, w0 = 1.0, quiet = False):
        """
        Trains a PSDA model from data.

            means: (n, dim) the means of each of the n classes available for training

            counts: (n,) the number of examples of each class

            niters: the number of EM iterations to run

            w0>0: (optional) initial guess for within-class concentration

        returns: the trained model as a PSDA object


        """
        assert counts.min() > 1, "all speakers need at least 2 observations"
        means = means.astype(np.float64)
        ns, dim = means.shape
        assert len(counts) == ns
        total = counts.sum()
        psda = cls.em_init(means,w0)
        obj = []
        for i in range(niters):
            psda, llh = psda.em_iter(means,counts,total)
            if not quiet:
                #print(f"em iter {i}: {llh}")
                print(f"em iter {i}: {llh}","B =",psda.b, "W =",psda.w,"mu =",psda.between.mu.ravel())
            obj.append(llh)
        return psda, obj



    def em_iter(self, means, counts, total):
        """
        Invoked by em

        returns:
            a new updated PSDA
            marginal log-likelihood (em objective)
        """
        zpost = self.zposterior(compose(counts,means))
        llh = self.logCw*total + self.logCb - zpost.logCk.sum()

        z_exp = zpost.mean()
        zbar = z_exp.mean(axis=0)
        between = VMF.max_likelihood(zbar, self.logC)
        r = ((z_exp*means).sum(axis=-1)@counts) / total
        assert 0 < r < 1
        w = self.logC.rhoinv(r)
        return PSDA(w,between), llh

    @classmethod
    def em_init(cls,means, w0):
        """
        Invoked by em
        """
        norms, means = decompose(means)
        assert all(norms < 1), "Invalid means"
        between = VMF.max_likelihood(means.mean(axis=0))
        return PSDA(w0, between)


    def __repr__(self):
        return f"PSDA(dim={self.dim}, b={self.b}, w={self.w})"

def atleast2(means, counts):
    ok = counts > 1
    return means[ok,:], counts[ok]



class Side:
    """
    Represents a trial side, for one or more observations. When two trial sides
    are scored against each other, one containing m and the other n observations
    an (m,n) llr score matrix is produced.

    """

    def __init__(self, psda:PSDA, X: ndarray):
        """
        This constructor is invoked by psda.prep(X), see the docs of PSDA.
        """
        self.logC = psda.logC
        self.logCb = psda.logCb
        self.wX = wX = psda.w*X
        self.wX_norm2 = (wX**2).sum(axis=-1)
        self.pstats = pstats = wX + psda.bmu
        self.pstats_norm2 = pnorm2 = (pstats**2).sum(axis=-1)
        pnorm = np.sqrt(pnorm2)
        self.num = self.logC(pnorm)


    def llr_matrix(self,rhs):
        """
        Scores the one or more (m) trial sides contained in self against
        all (n) of the trial side(s) in rhs. Returns an (m,n) matrix of
        LLR scores.
        """
        norm2 = self.pstats_norm2.reshape(-1,1) + rhs.wX_norm2 + \
                2*self.pstats @ rhs.wX.T
        denom = self.logC(np.sqrt(norm2))
        return self.num.reshape(-1,1) + rhs.num - denom - self.logCb



    def llr_vector(self, rhs):
        """
        Scores the n trial sides contained in self against the respective n
        sides in the rhs. Returns an (n,) vector of LLR scores. If one of the
        sides has a single trial and the other multiple trials, broadcasting
        will be done in the usual way.
        """
        norm2 = self.pstats_norm2 + rhs.wX_norm2 + \
                2*(self.pstats * rhs.wX).sum(axis=-1)
        denom = self.logC(np.sqrt(norm2))
        return self.num + rhs.num - denom - self.logCb<|MERGE_RESOLUTION|>--- conflicted
+++ resolved
@@ -5,7 +5,7 @@
 import numpy as np
 from numpy import ndarray
 
-from vmf import VMF, compose, decompose
+from psda.vmf import VMF, compose, decompose
 
 
 
@@ -47,8 +47,6 @@
         self.logCb = logC(b)
         self.logCw = logC(w)
 
-<<<<<<< HEAD
-=======
     def save(self,fname):
         import h5py
         with h5py.File(fname,'w') as h5:
@@ -62,7 +60,6 @@
             w = np.asarray(h5["w"])
             between = VMF.load_from_h5(h5,"between")
         return cls(w,between)
->>>>>>> 943faee4
 
     def zposterior(self, data_sum:ndarray):
         """
