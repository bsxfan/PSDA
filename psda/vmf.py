import numpy as np

#from scipy.special import gammaln
from scipy.optimize import toms748

rng = np.random.default_rng()


from psda.vmf_sampler import rotate_to_mu, sample_vmf_canonical_mu, sample_uniform
from psda.besseli import LogBesselI, fast_logrho, fastLogCvmf_e, k_and_logk


# def logfactorial(x):
#     """
#     Natural log of factorial. Invokes scipy.special.gammaln.
#     log x! = log gamma(x+1)
#     """
#     return gammaln(x+1)

<<<<<<< HEAD
class LogBesselI:
    """
    We use scipy for larger arguments and a logsumexp over a small
    series expansion for small arguments. The scipy implementation is OK
    for large arguments, because we use the exponentially scaled (ive)
    variant.

    For later, if we need derivatives:
    See: https://functions.wolfram.com/Bessel-TypeFunctions/BesselI/20/ShowAll.html

    d/dx I(nu,x) = I(n-1, z) - (nu/x)I(nu,x)
                 = (nu/x)I(nu,x) + I(nu+1,x)
                 = (I(nu-1,x) + I(nu+1,x)) / 2

    """
    def __init__(self, nu, n=5):
        self.nu = nu
        self.n = n
        m = np.arange(n)
        self.exp = (2*m+nu).reshape(-1,1)
        self.den = (logfactorial(m) + gammaln(m+1+nu)).reshape(-1,1)
        self.thr = np.sqrt(self.nu+1)

    def switchover(self):
        x = self.thr
        return x, self.small(x), self.large(x)



    def __call__(self,x):
        y = self.splice(x)
        return y


    def splice(self,x):
        if np.isscalar(x):
            return self.__call__(np.array([x]))[0]
        zeros = x==0
        small = np.logical_and(x < self.thr, x > 0)
        large = np.logical_not(small)
        y = np.zeros_like(x)
        y[zeros] = self.nu == 0
        y[small] = self.small(x[small])
        y[large] = self.large(x[large])
        return y



    def small(self,x):
        """
        short series expansion for log Inu(x) for 0 < x, smallish
        """
        num = self.exp*np.log(x/2)
        return logsumexp(num-self.den,axis=0)


    def large(self,x):
        """
        log Inu(x), for x not too small (log 0 warning if x too small)
        """
        return np.log(ive(self.nu,x)) + x
=======

>>>>>>> 943faee4



class LogNormConst:
    """
    This is a callable for the log normalization constant for Von Mises-Fisher
    distribution, computed as a function of the dimension and the concentration
    parameter. A term that dependens only on the dimension is omitted.

    The dimensionality, via nu = dim/2-1, is supplied at construction,
    while the concentration is passed later to the constructed callable.


    As a callable it returns:

        log C_nu(k) = log k**nu - log Inu(k)


    An additional method, rho(k) computes the norm of the expected
    value of a VMF with this normalization constant, Cnu(k).

    Also supplied are rhoinv(rho) that uses root finding to invert rho(k),
    and rhoinv_fast(rho), that does a fast approximation.

    """
    def __init__(self,dim):
        self.dim = dim
        self.nu = nu = dim/2-1
        self.logI = logI = LogBesselI(nu)
        self.logCvmf_e = logI.logCvmf_e
        self.fastlogCvmf_e = fastLogCe = fastLogCvmf_e(logI)
        self.fastlogrho = fastlogrho = fast_logrho(logI, fastLogCe)
        self.logrho = fastlogrho.slow


    def __call__(self, k = None, logk = None, fast = False, exp_scale = False):
        """
        Returns the log normalization constant, omitting a term dependent
        only on the dimensionality, nu.

<<<<<<< HEAD
        k > 0: the VMF concentration parameter

        The limit at k--> 0 exists, but is not implemented yet

        """
        nu, logInu = self.nu, self.logInu
        return nu*np.log(k) - logInu(k)


    def rho(self,k):
=======
        kappa > 0: the VMF concentration parameter


        """
        k, logk = k_and_logk(k, logk)
        logCe = self.fastlogCvmf_e(k, logk) if fast else \
                self.logCvmf_e(k, logk)
        if exp_scale: return logCe
        return logCe - k


    def rho(self, k = None, logk = None, fast = False):
>>>>>>> 943faee4
        """
        The norm of the expected value for VMF(nu,k). The expected value is
        monotonic rising, from rho(0) = 0 to rho(inf) = 1. The limit at 0
        is handled explicitly, but the one at infinity is not implemented.
        """
<<<<<<< HEAD
        if np.isscalar(k):
            return self.rho(np.array([k]))[0]
        nz = k>0
        r = np.zeros_like(k)
        if any(nz):
            knz = k[nz]
            r[nz] = np.exp(self.logInu1(knz) - self.logInu(knz))
        return r
=======
        log_rho = self.fastlogrho(k, logk) if fast else \
                  self.logrho(k, logk)
        return np.exp(log_rho)

>>>>>>> 943faee4

    def rhoinv_fast(self,rho):
        """
        Fast, approximate inversion of rho given by Banerjee'05
        """
        if np.isscalar(rho):
            return self.rhoinv_fast(np.array([rho]))[0]
        dim = self.dim
        nz = rho>0
        k = np.zeros_like(rho)
        if np.any(nz):
            rhonz = rho[nz]
            rho2 = rhonz**2
            k[nz] = rhonz*(dim-rho2) / (1-rho2)
        return k


<<<<<<< HEAD
    def rhoinv(self,rho):
=======
    def rhoinv(self, rho, fast=False):
>>>>>>> 943faee4
        """
        Slower, more accurate inversion of rho using a root finder.
        Except, if fast = True, it just calls rhoinv_fast.
        """

        # probably more accurate than iverting the fast rho approximation
        if fast: return self.rhoinv_fast(rho)

        if not np.isscalar(rho):
            return np.array([self.rhoinv(ri) for ri in rho])
        if rho == 0: return 0.0
        k0 = self.rhoinv_fast(rho)
        f = lambda logk: self.rho(logk = logk) - rho
        left = np.log(k0)
        fleft = f(left)
        if fleft == 0: return k0
        if fleft < 0:
            right = left
            fright = fleft
            while fright <=0:
               right = 2.3 + right
               fright = f(right)
        else:  # fleft > 0
            right = left
            fright = fleft
            while fleft >= 0:
               left = left - 2.3
               fleft = f(left)
        return np.exp(toms748(f,left,right))

def decompose(x):
    """
    If x is a vector, return: norm, x/norm

    If x is a matrix, do the same for every row. The norms are returned
    as a 1d array (not as a column).

    """
    if x.ndim == 1:
        norm = np.sqrt((x**2).sum(axis=-1))
        if norm == 0: return 0.0, x
        return norm, x/norm
    norm = np.sqrt((x**2).sum(axis=-1,keepdims=True))
<<<<<<< HEAD
    return norm.ravel(), x/norm
=======
    zeros = norm == 0
    if np.any(zeros):
        norm[zeros] = 1
    return norm.squeeze(), x/norm
>>>>>>> 943faee4

def compose(norm,mu):
    """
    Does the inverse of decompose. Returns norm.reshape(-1,1)*mu

        norm: scalar or vector
        mu: vector or matrix

    """
    if not np.isscalar(norm): norm = norm.reshape(*(*mu.shape[:-1],1))
    return norm*mu

def sample_vmf_canonical_mu(dim,k):
    # Generate samples from the von Mises-Fisher distribution
    # with canonical mean, mu = [1,0,...,0]
    #
    # Reference:
    # Simulation of the von Mises-Fisher distribution - Wood, 1994

    # VM*, step 0:
    b = (-2*k + np.sqrt(4*k**2 + (dim-1)**2))/(dim-1)  # (eqn 4)
    x0 = (1 - b)/(1 + b)
    c = k*x0 + (dim - 1)*np.log(1 - x0**2)

    done = False
    while not done:
        # VM*, step 1:
        Z = rng.beta((dim-1)/2, (dim-1)/2)
        W = (1.0 - (1.0 + b)*Z)/(1.0 - (1.0 - b)*Z)

        # VM*, step 2:
        logU = np.log(rng.uniform())
        done = k*W + (dim-1)*np.log(1-x0*W) - c >= logU

    # VM*, step 3:
    V = rng.normal(size=dim-1)
    V /= np.linalg.norm(V)

    X = np.append(W, V*np.sqrt(1 - W**2))
    return X

def rotate_to_mu(X,mu):
    # Rotate [1,0,...,0] to mu
    dim = mu.size
    M = np.zeros((dim,dim))
    M[:,0] = mu/np.linalg.norm(mu)
    Q,R = np.linalg.qr(M)
    if R[0,0] < 0:
        Q = -Q
    Q *= np.linalg.norm(mu)
    return X@Q.T



class VMF:
    """
    Von Mises-Fisher distribution. The parameters are supplied at construction.
    """
    def __init__(self, mu=None, k = None, logC = None):
        """
        mu: (dim, ): mean direction, must be lengh-normalized.

            (n,dim): if mu is a matrix, each row gives a different distribution

            If k is not given, then mu is the natural parameter, which is
            not length-normed. Then mu will be decomposed so that its norm
            becomes the concentration.

        k>=0: scalar, concentration parameter

             (n, ): if k is a vector mu must be a matrix and they must agree in
                    shape[0]

             If k is omitted, mu is assumed to be the unnormalized natural
             parameter and k is recovered from the norm of mu.

             logC: LogNormConst, optional. If already available, it can be
                   supplied to save memory and compute.

        """
        if np.isscalar(mu):  # dim <- mu, k <- 0
            k = 0.0
            mu = sample_uniform(mu)
        if k is None:
            kmu = mu
            k, mu = decompose(mu)
        else:
            kmu = compose(k, mu)
        self.mu = mu
        self.k = k
        self.kmu = kmu
        self.dim = dim = mu.shape[-1]
        if logC is None:
            logC = LogNormConst(dim)
        else:
            assert logC.dim == dim
        self.logC = logC
        self.logCk = logC(k)
        self.rho = logC.rho   # function to compute k -> norm of mean

<<<<<<< HEAD
=======
    def save_to_h5(self,h5,path):
        h5[f"{path}/mu"] = self.mu
        h5[f"{path}/k"] = self.k

    @classmethod
    def load_from_h5(cls,h5,path):
        mu = np.asarray(h5[f"{path}/mu"])
        k = np.asarray(h5[f"{path}/k"])
        return cls(mu,k)

>>>>>>> 943faee4
    def mean(self):
        """
        Returns the expected value in R^d, which is inside the sphere,
        not on it.
        """
        r = self.rho(self.k)
        return compose(r,self.mu)

    def kmu(self):
        """
        returns the natural parameter, which is in R^d
        """
        return self.kmu

<<<<<<< HEAD
=======
    @classmethod
    def uniform(cls, dim):
        return cls(dim)


>>>>>>> 943faee4
    @classmethod
    def max_likelihood(cls, mean, logC = None):
        """
        The returns the maximum-likelihood estimate(s) for one or more VMFs, given
        the sufficient stats.

        mean: (dim,) the empirical mean (average) of the observations.
              The observations are on the unit hypersphere and the mean must be
              inside it (with norm stricly < 1)

              (n,dim): do n independent ML estimates

        returns: a VMF object, containing one or more distributions, all of the
                 same dimensionality


        """
        norm, mu = decompose(mean)
        assert norm < 1,  "The mean norm must be strictly < 1"
        dim = len(mean)
        if logC is None:
            logC = LogNormConst(dim)
        else:
            assert logC.dim == mean.shape[-1]
        k = logC.rhoinv(norm)
        return cls(mu,k,logC)



<<<<<<< HEAD
    def sample_old(self, n_or_labels):
=======
    def sample_quick_and_dirty(self, n_or_labels):
>>>>>>> 943faee4
        """
        Quick and dirty (statistically incorrect) samples, meant only for
        preliminary tyre-kicking.

        If self contains a single distribution, supply n, the number of
        required samples.

        If self contains multiple distribution, supply labels (n, ) to select
        for each sample the distribution to be sampled from

        """

        if np.isscalar(n_or_labels):
            n = n_or_labels
            labels = None
            assert self.mu.ndim == 1
        else:
            labels = n_or_labels
            n = len(labels)
            assert self.mu.ndim == 2


        dim, k = self.dim, self.k
        mean = self.mean()
        if labels is not None:
            mean = mean[labels,:]
        X = np.random.randn(n,dim)/np.sqrt(k) + mean
        return decompose(X)[1]

<<<<<<< HEAD
    def sample(self, n_or_labels):
        """
        Generate samples from the von Mises-Fisher distribution.

        If self contains a single distribution, supply n, the number of
        required samples.

        If self contains multiple distribution, supply labels (n, ) to select
        for each sample the distribution to be sampled from

=======

    def sample(self, n_or_labels):
        """
        Generate samples from the von Mises-Fisher distribution.
        If self contains a single distribution, supply n, the number of
        required samples.
        If self contains multiple distributions, supply labels (n, ) to select
        for each sample the distribution to be sampled from.
>>>>>>> 943faee4
        Reference:
        o Stochastic Sampling of the Hyperspherical von Mises–Fisher Distribution
          Without Rejection Methods - Kurz & Hanebeck, 2015
        o Simulation of the von Mises-Fisher distribution - Wood, 1994
        """

<<<<<<< HEAD
        dim = self.dim
        mean = self.mean()

        if np.isscalar(n_or_labels):
            n = n_or_labels
            assert self.mu.ndim == 1
            X = np.vstack([sample_vmf_canonical_mu(dim,self.k) for i in range(n)])
            X = rotate_to_mu(X,mean)

        else:
            labels = n_or_labels
            assert self.mu.ndim == 2
            kk = self.k[labels]
=======
        dim, mu = self.dim, self.mu

        if np.isscalar(n_or_labels):   # n iid samples from a single distribution
            n = n_or_labels
            assert mu.ndim == 1
            assert np.isscalar(self.k)
            if self.k==0:
                return sample_uniform(dim,n)
            X = np.vstack([sample_vmf_canonical_mu(dim,self.k) for i in range(n)])
            X = rotate_to_mu(X,mu)

        else:                          # index distribution by labels
            labels = n_or_labels
            assert mu.ndim == 2
            if np.isscalar(self.k):    # broadcast k
                kk = np.full((len(labels),),self.k)
            else:
                kk = self.k[labels]

>>>>>>> 943faee4
            X = np.vstack([sample_vmf_canonical_mu(dim,k) for k in kk])

            for lab in np.unique(labels):
                ii = labels==lab
<<<<<<< HEAD
                X[ii] = rotate_to_mu(X[ii],mean[lab])

        return decompose(X)[1]
=======
                X[ii] = rotate_to_mu(X[ii],mu[lab])

        return X
>>>>>>> 943faee4


    def logpdf(self, X):
        """
        If X is a vector, return scalar or vector, depending if self contains
        one or more distributions.

        If X is a matrix, returns an (m,) vector or an (m,n) matrix, where m
        is the number of rows of X and n is the number of distributions in self.
        """
        llh = X @ self.kmu.T
        return llh + self.logCk


    def entropy(self):
        return -self.logpdf(self.mean())

    def kl(self, other):
        mean = self.mean()
        return self.logpdf(mean) - other.logpdf(mean)


    def __repr__(self):
        if np.isscalar(self.k):
            return f"VMF(mu:{self.mu.shape}, k={self.k})"
        return f"VMF(mean:{self.mu.shape}, k:{self.k.shape})"


<<<<<<< HEAD

=======
>>>>>>> 943faee4
if __name__ == "__main__":
    import matplotlib.pyplot as plt

    # k = np.exp(np.linspace(-5,4,1000))
    # dim, n = 256, 1
    # C1 = LogNormConst(dim,n)
    # y = C1(k)

    # thr = C1.logI.thr
    # y_thr = C1(thr)


    # plt.figure()
    # plt.semilogx(k,y,label='spliced compromise')
    # plt.semilogx(thr,y_thr,'*',label='splice location')



    # plt.grid()
    # plt.xlabel('concentration parameter')
    # plt.ylabel('Von Mises-Fisher log norm. const.')
    # plt.legend()
    # plt.title(f'approximating terms: {n}')
    # plt.show()



    # dim, n = 256, 5
    # C5 = LogNormConst(dim,n)
    # y = C5(k)

    # thr = C5.logI.thr
    # y_thr = C5(thr)


    # plt.figure()
    # plt.semilogx(k,y,label='spliced compromise')
    # plt.semilogx(thr,y_thr,'*',label='splice location')



    # plt.grid()
    # plt.xlabel('concentration parameter')
    # plt.ylabel('Von Mises-Fisher log norm. const.')
    # plt.legend()
    # plt.title(f'approximating terms: {n}')
    # plt.show()


    # k = np.exp(np.linspace(-5,20,20))
    # dim = 256
    # logC = LogNormConst(dim)
    # rho = logC.rho(k)
    # plt.semilogx(k,rho)
    # kk = logC.rhoinv_fast(rho)
    # plt.semilogx(kk,rho,'--')

    x0 = np.array([0.9,0.9])/1.5
    # vmf = VMF(x0)
    vmf = VMF.max_likelihood(x0)

    X = vmf.sample(10)
    plt.scatter(X[:,0],X[:,1])
    plt.axis('square')
    plt.xlim(-1.2,1.2)
    plt.ylim(-1.2,1.2)
<<<<<<< HEAD
    plt.grid()

    plt.show()
=======
    plt.grid()
>>>>>>> 943faee4
<|MERGE_RESOLUTION|>--- conflicted
+++ resolved
@@ -2,8 +2,6 @@
 
 #from scipy.special import gammaln
 from scipy.optimize import toms748
-
-rng = np.random.default_rng()
 
 
 from psda.vmf_sampler import rotate_to_mu, sample_vmf_canonical_mu, sample_uniform
@@ -17,71 +15,7 @@
 #     """
 #     return gammaln(x+1)
 
-<<<<<<< HEAD
-class LogBesselI:
-    """
-    We use scipy for larger arguments and a logsumexp over a small
-    series expansion for small arguments. The scipy implementation is OK
-    for large arguments, because we use the exponentially scaled (ive)
-    variant.
-
-    For later, if we need derivatives:
-    See: https://functions.wolfram.com/Bessel-TypeFunctions/BesselI/20/ShowAll.html
-
-    d/dx I(nu,x) = I(n-1, z) - (nu/x)I(nu,x)
-                 = (nu/x)I(nu,x) + I(nu+1,x)
-                 = (I(nu-1,x) + I(nu+1,x)) / 2
-
-    """
-    def __init__(self, nu, n=5):
-        self.nu = nu
-        self.n = n
-        m = np.arange(n)
-        self.exp = (2*m+nu).reshape(-1,1)
-        self.den = (logfactorial(m) + gammaln(m+1+nu)).reshape(-1,1)
-        self.thr = np.sqrt(self.nu+1)
-
-    def switchover(self):
-        x = self.thr
-        return x, self.small(x), self.large(x)
-
-
-
-    def __call__(self,x):
-        y = self.splice(x)
-        return y
-
-
-    def splice(self,x):
-        if np.isscalar(x):
-            return self.__call__(np.array([x]))[0]
-        zeros = x==0
-        small = np.logical_and(x < self.thr, x > 0)
-        large = np.logical_not(small)
-        y = np.zeros_like(x)
-        y[zeros] = self.nu == 0
-        y[small] = self.small(x[small])
-        y[large] = self.large(x[large])
-        return y
-
-
-
-    def small(self,x):
-        """
-        short series expansion for log Inu(x) for 0 < x, smallish
-        """
-        num = self.exp*np.log(x/2)
-        return logsumexp(num-self.den,axis=0)
-
-
-    def large(self,x):
-        """
-        log Inu(x), for x not too small (log 0 warning if x too small)
-        """
-        return np.log(ive(self.nu,x)) + x
-=======
-
->>>>>>> 943faee4
+
 
 
 
@@ -122,18 +56,6 @@
         Returns the log normalization constant, omitting a term dependent
         only on the dimensionality, nu.
 
-<<<<<<< HEAD
-        k > 0: the VMF concentration parameter
-
-        The limit at k--> 0 exists, but is not implemented yet
-
-        """
-        nu, logInu = self.nu, self.logInu
-        return nu*np.log(k) - logInu(k)
-
-
-    def rho(self,k):
-=======
         kappa > 0: the VMF concentration parameter
 
 
@@ -146,27 +68,15 @@
 
 
     def rho(self, k = None, logk = None, fast = False):
->>>>>>> 943faee4
         """
         The norm of the expected value for VMF(nu,k). The expected value is
         monotonic rising, from rho(0) = 0 to rho(inf) = 1. The limit at 0
         is handled explicitly, but the one at infinity is not implemented.
         """
-<<<<<<< HEAD
-        if np.isscalar(k):
-            return self.rho(np.array([k]))[0]
-        nz = k>0
-        r = np.zeros_like(k)
-        if any(nz):
-            knz = k[nz]
-            r[nz] = np.exp(self.logInu1(knz) - self.logInu(knz))
-        return r
-=======
         log_rho = self.fastlogrho(k, logk) if fast else \
                   self.logrho(k, logk)
         return np.exp(log_rho)
 
->>>>>>> 943faee4
 
     def rhoinv_fast(self,rho):
         """
@@ -184,11 +94,7 @@
         return k
 
 
-<<<<<<< HEAD
-    def rhoinv(self,rho):
-=======
     def rhoinv(self, rho, fast=False):
->>>>>>> 943faee4
         """
         Slower, more accurate inversion of rho using a root finder.
         Except, if fast = True, it just calls rhoinv_fast.
@@ -232,14 +138,10 @@
         if norm == 0: return 0.0, x
         return norm, x/norm
     norm = np.sqrt((x**2).sum(axis=-1,keepdims=True))
-<<<<<<< HEAD
-    return norm.ravel(), x/norm
-=======
     zeros = norm == 0
     if np.any(zeros):
         norm[zeros] = 1
     return norm.squeeze(), x/norm
->>>>>>> 943faee4
 
 def compose(norm,mu):
     """
@@ -251,48 +153,6 @@
     """
     if not np.isscalar(norm): norm = norm.reshape(*(*mu.shape[:-1],1))
     return norm*mu
-
-def sample_vmf_canonical_mu(dim,k):
-    # Generate samples from the von Mises-Fisher distribution
-    # with canonical mean, mu = [1,0,...,0]
-    #
-    # Reference:
-    # Simulation of the von Mises-Fisher distribution - Wood, 1994
-
-    # VM*, step 0:
-    b = (-2*k + np.sqrt(4*k**2 + (dim-1)**2))/(dim-1)  # (eqn 4)
-    x0 = (1 - b)/(1 + b)
-    c = k*x0 + (dim - 1)*np.log(1 - x0**2)
-
-    done = False
-    while not done:
-        # VM*, step 1:
-        Z = rng.beta((dim-1)/2, (dim-1)/2)
-        W = (1.0 - (1.0 + b)*Z)/(1.0 - (1.0 - b)*Z)
-
-        # VM*, step 2:
-        logU = np.log(rng.uniform())
-        done = k*W + (dim-1)*np.log(1-x0*W) - c >= logU
-
-    # VM*, step 3:
-    V = rng.normal(size=dim-1)
-    V /= np.linalg.norm(V)
-
-    X = np.append(W, V*np.sqrt(1 - W**2))
-    return X
-
-def rotate_to_mu(X,mu):
-    # Rotate [1,0,...,0] to mu
-    dim = mu.size
-    M = np.zeros((dim,dim))
-    M[:,0] = mu/np.linalg.norm(mu)
-    Q,R = np.linalg.qr(M)
-    if R[0,0] < 0:
-        Q = -Q
-    Q *= np.linalg.norm(mu)
-    return X@Q.T
-
-
 
 class VMF:
     """
@@ -340,8 +200,6 @@
         self.logCk = logC(k)
         self.rho = logC.rho   # function to compute k -> norm of mean
 
-<<<<<<< HEAD
-=======
     def save_to_h5(self,h5,path):
         h5[f"{path}/mu"] = self.mu
         h5[f"{path}/k"] = self.k
@@ -352,7 +210,6 @@
         k = np.asarray(h5[f"{path}/k"])
         return cls(mu,k)
 
->>>>>>> 943faee4
     def mean(self):
         """
         Returns the expected value in R^d, which is inside the sphere,
@@ -367,14 +224,11 @@
         """
         return self.kmu
 
-<<<<<<< HEAD
-=======
     @classmethod
     def uniform(cls, dim):
         return cls(dim)
 
 
->>>>>>> 943faee4
     @classmethod
     def max_likelihood(cls, mean, logC = None):
         """
@@ -404,11 +258,7 @@
 
 
 
-<<<<<<< HEAD
-    def sample_old(self, n_or_labels):
-=======
     def sample_quick_and_dirty(self, n_or_labels):
->>>>>>> 943faee4
         """
         Quick and dirty (statistically incorrect) samples, meant only for
         preliminary tyre-kicking.
@@ -420,6 +270,7 @@
         for each sample the distribution to be sampled from
 
         """
+
 
         if np.isscalar(n_or_labels):
             n = n_or_labels
@@ -438,18 +289,6 @@
         X = np.random.randn(n,dim)/np.sqrt(k) + mean
         return decompose(X)[1]
 
-<<<<<<< HEAD
-    def sample(self, n_or_labels):
-        """
-        Generate samples from the von Mises-Fisher distribution.
-
-        If self contains a single distribution, supply n, the number of
-        required samples.
-
-        If self contains multiple distribution, supply labels (n, ) to select
-        for each sample the distribution to be sampled from
-
-=======
 
     def sample(self, n_or_labels):
         """
@@ -458,28 +297,12 @@
         required samples.
         If self contains multiple distributions, supply labels (n, ) to select
         for each sample the distribution to be sampled from.
->>>>>>> 943faee4
         Reference:
         o Stochastic Sampling of the Hyperspherical von Mises–Fisher Distribution
           Without Rejection Methods - Kurz & Hanebeck, 2015
         o Simulation of the von Mises-Fisher distribution - Wood, 1994
         """
 
-<<<<<<< HEAD
-        dim = self.dim
-        mean = self.mean()
-
-        if np.isscalar(n_or_labels):
-            n = n_or_labels
-            assert self.mu.ndim == 1
-            X = np.vstack([sample_vmf_canonical_mu(dim,self.k) for i in range(n)])
-            X = rotate_to_mu(X,mean)
-
-        else:
-            labels = n_or_labels
-            assert self.mu.ndim == 2
-            kk = self.k[labels]
-=======
         dim, mu = self.dim, self.mu
 
         if np.isscalar(n_or_labels):   # n iid samples from a single distribution
@@ -499,20 +322,13 @@
             else:
                 kk = self.k[labels]
 
->>>>>>> 943faee4
             X = np.vstack([sample_vmf_canonical_mu(dim,k) for k in kk])
 
             for lab in np.unique(labels):
                 ii = labels==lab
-<<<<<<< HEAD
-                X[ii] = rotate_to_mu(X[ii],mean[lab])
-
-        return decompose(X)[1]
-=======
                 X[ii] = rotate_to_mu(X[ii],mu[lab])
 
         return X
->>>>>>> 943faee4
 
 
     def logpdf(self, X):
@@ -541,57 +357,53 @@
         return f"VMF(mean:{self.mu.shape}, k:{self.k.shape})"
 
 
-<<<<<<< HEAD
-
-=======
->>>>>>> 943faee4
 if __name__ == "__main__":
     import matplotlib.pyplot as plt
 
-    # k = np.exp(np.linspace(-5,4,1000))
-    # dim, n = 256, 1
-    # C1 = LogNormConst(dim,n)
-    # y = C1(k)
-
-    # thr = C1.logI.thr
-    # y_thr = C1(thr)
-
-
-    # plt.figure()
-    # plt.semilogx(k,y,label='spliced compromise')
-    # plt.semilogx(thr,y_thr,'*',label='splice location')
-
-
-
-    # plt.grid()
-    # plt.xlabel('concentration parameter')
-    # plt.ylabel('Von Mises-Fisher log norm. const.')
-    # plt.legend()
-    # plt.title(f'approximating terms: {n}')
-    # plt.show()
-
-
-
-    # dim, n = 256, 5
-    # C5 = LogNormConst(dim,n)
-    # y = C5(k)
-
-    # thr = C5.logI.thr
-    # y_thr = C5(thr)
-
-
-    # plt.figure()
-    # plt.semilogx(k,y,label='spliced compromise')
-    # plt.semilogx(thr,y_thr,'*',label='splice location')
-
-
-
-    # plt.grid()
-    # plt.xlabel('concentration parameter')
-    # plt.ylabel('Von Mises-Fisher log norm. const.')
-    # plt.legend()
-    # plt.title(f'approximating terms: {n}')
-    # plt.show()
+# k = np.exp(np.linspace(-5,4,1000))
+# dim, n = 256, 1
+# C1 = LogNormConst(dim,n)
+# y = C1(k)
+
+# thr = C1.logI.thr
+# y_thr = C1(thr)
+
+
+# plt.figure()
+# plt.semilogx(k,y,label='spliced compromise')
+# plt.semilogx(thr,y_thr,'*',label='splice location')
+
+
+
+# plt.grid()
+# plt.xlabel('concentration parameter')
+# plt.ylabel('Von Mises-Fisher log norm. const.')
+# plt.legend()
+# plt.title(f'approximating terms: {n}')
+# plt.show()
+
+
+
+# dim, n = 256, 5
+# C5 = LogNormConst(dim,n)
+# y = C5(k)
+
+# thr = C5.logI.thr
+# y_thr = C5(thr)
+
+
+# plt.figure()
+# plt.semilogx(k,y,label='spliced compromise')
+# plt.semilogx(thr,y_thr,'*',label='splice location')
+
+
+
+# plt.grid()
+# plt.xlabel('concentration parameter')
+# plt.ylabel('Von Mises-Fisher log norm. const.')
+# plt.legend()
+# plt.title(f'approximating terms: {n}')
+# plt.show()
 
 
     # k = np.exp(np.linspace(-5,20,20))
@@ -611,10 +423,4 @@
     plt.axis('square')
     plt.xlim(-1.2,1.2)
     plt.ylim(-1.2,1.2)
-<<<<<<< HEAD
-    plt.grid()
-
-    plt.show()
-=======
-    plt.grid()
->>>>>>> 943faee4
+    plt.grid()